--- conflicted
+++ resolved
@@ -11,16 +11,6 @@
 # Import our own modules
 from utils.dependencies_checker import DependenciesChecker
 DependenciesChecker.check_and_configure_imagemagick()
-<<<<<<< HEAD
-from update_checker import UpdateChecker
-from settings_manager import SettingsManager
-from fnf_utilities import FnfUtilities
-from xml_parser import XmlParser 
-from txt_parser import TxtParser
-from extractor import Extractor
-from help_window import HelpWindow
-from gif_preview_window import GifPreviewWindow
-=======
 from utils.update_checker import UpdateChecker
 from utils.settings_manager import SettingsManager
 from utils.fnf_utilities import FnfUtilities
@@ -30,8 +20,8 @@
 from gui.help_window import HelpWindow
 from gui.find_replace_window import FindReplaceWindow
 from gui.override_settings_window import OverrideSettingsWindow
+from gif_preview_window import GifPreviewWindow
 from gui.settings_window import SettingsWindow
->>>>>>> 31b38e98
 
 class TextureAtlasExtractorApp:
     """
@@ -65,15 +55,9 @@
         on_select_spritesheet(evt): Handles the event when a PNG file is selected from the listbox.
         on_double_click_spritesheet(evt): Handles the event when a PNG file is double-clicked in the listbox.
         on_double_click_animation(evt): Handles the event when an XML file is double-clicked in the listbox.
-<<<<<<< HEAD
-        create_find_and_replace_window(): Creates a window to display animation and spritesheet settings
-        add_replace_rule(): # TODO
-        store_replace_rules(): # TODO
-=======
         create_find_and_replace_window(): Creates the Find and Replace window.
         add_replace_rule(): Adds a replace rule to the Find and Replace window.
         store_replace_rules(): Stores the replace rules from the Find and Replace window.
->>>>>>> 31b38e98
         create_override_settings_window(window, name, settings_type): Creates a window to edit animation or spritesheet settings.
         store_input(window, name, settings_type, fps_entry, delay_entry, period_entry, scale_entry, threshold_entry, indices_entry, frames_entry): Stores the input from the override settings window.
         preview_gif_window(name, settings_type, fps_entry, delay_entry, period_entry, scale_entry, threshold_entry, indices_entry, frames_entry): Generates and displays a preview GIF.
@@ -363,105 +347,6 @@
         new_window.geometry("360x360")
         self.create_override_settings_window(new_window, full_anim_name, "animation")
 
-<<<<<<< HEAD
-    def create_find_and_replace_window(self):
-        self.replace_window = tk.Toplevel()
-        self.replace_window.geometry("400x300")
-        tk.Label(self.replace_window, text="Find and replace").pack()
-        add_button = tk.Button(self.replace_window, text='Add rule', command=lambda: self.add_replace_rule({"find":"","replace":"","regex":False}))
-        add_button.pack()
-        self.rules_frame = tk.Frame(self.replace_window)
-        for rule in self.replace_rules:
-            self.add_replace_rule(rule)
-        self.rules_frame.pack()
-        ok_button = tk.Button(self.replace_window, text='OK', command=lambda: self.store_replace_rules())
-        ok_button.pack()
-
-    def add_replace_rule(self, rule):
-        frame = tk.Frame(self.rules_frame)
-        frame['borderwidth'] = 2
-        frame['relief'] = 'sunken'
-        find_entry = tk.Entry(frame, width=40)
-        find_entry.insert(0, rule["find"])
-        find_entry.pack()
-        replace_entry = tk.Entry(frame, width=40)
-        replace_entry.insert(0, rule["replace"])
-        replace_entry.pack()
-        regex_checkbox = ttk.Checkbutton(frame, text="Regular expression")
-        regex_checkbox.pack()
-        delete_rule_button = tk.Button(frame, text="Delete", command=lambda: frame.destroy())
-        delete_rule_button.pack()
-        regex_checkbox.invoke()
-        if not rule["regex"]:
-            regex_checkbox.invoke()
-        frame.pack(pady=2)
-        self.rules_frame.update()
-        return frame
-
-    def store_replace_rules(self):
-        self.replace_rules = []
-        for rule in self.rules_frame.winfo_children():
-            rule_settings = rule.winfo_children()
-            self.replace_rules.append({"find":rule_settings[0].get(),"replace":rule_settings[1].get(),"regex": "selected" in rule_settings[2].state()})
-        self.replace_window.destroy()
-
-    def create_override_settings_window(self, window, name, settings_type):
-        settings_map = {
-            "animation": self.settings_manager.animation_settings,
-            "spritesheet": self.settings_manager.spritesheet_settings,
-        }
-        settings = settings_map.get(settings_type, {}).get(name, {})
-
-        tk.Label(window, text="FPS for " + name).pack()
-        fps_entry = tk.Entry(window)
-        if settings:
-            fps_entry.insert(0, str(settings.get('fps', '')))
-        fps_entry.pack()
-
-        tk.Label(window, text="Delay for " + name).pack()
-        delay_entry = tk.Entry(window)
-        if settings:
-            delay_entry.insert(0, str(settings.get('delay', '')))
-        delay_entry.pack()
-
-        tk.Label(window, text="Min period for " + name).pack()
-        period_entry = tk.Entry(window)
-        if settings:
-            period_entry.insert(0, str(settings.get('period', '')))
-        period_entry.pack()
-
-        tk.Label(window, text="Scale for " + name).pack()
-        scale_entry = tk.Entry(window)
-        if settings:
-            scale_entry.insert(0, str(settings.get('scale', '')))
-        scale_entry.pack()
-
-        tk.Label(window, text="Threshold for " + name).pack()
-        threshold_entry = tk.Entry(window)
-        if settings:
-            threshold_entry.insert(0, str(settings.get('threshold', '')))
-        threshold_entry.pack()
-
-        tk.Label(window, text="Indices for " + name).pack()
-        indices_entry = tk.Entry(window)
-        if settings:
-            indices_entry.insert(0, str(settings.get('indices', '')).translate(str.maketrans('', '', '[] ')))
-        indices_entry.pack()
-
-        tk.Label(window, text="Keep frames for " + name).pack()
-        frames_entry = tk.Entry(window)
-        if settings:
-            frames_entry.insert(0, str(settings.get('frames', '')))
-        frames_entry.pack()
-
-        tk.Button(window, text="OK", command=lambda: self.store_input(
-            window, name, settings_type, fps_entry, delay_entry, period_entry, scale_entry, threshold_entry, indices_entry, frames_entry
-        )).pack()
-
-        tk.Button(window, text="Preview as GIF", command=lambda: self.preview_gif_window(
-            name, settings_type, fps_entry, delay_entry, period_entry, scale_entry, threshold_entry, indices_entry, frames_entry
-        )).pack(pady=6)
-
     def preview_gif_window(self, name, settings_type, fps_entry, delay_entry, period_entry, scale_entry, threshold_entry, indices_entry, frames_entry):
         # Copy paste of the store_input method, but with fewer settings
         settings = {}
@@ -512,8 +397,6 @@
     def show_gif_preview_window(self, gif_path, settings):
         GifPreviewWindow.show(gif_path, settings)
 
-=======
->>>>>>> 31b38e98
     def store_input(self, window, name, settings_type, fps_entry, delay_entry, period_entry, scale_entry, threshold_entry, indices_entry, frames_entry):
         settings = {}
         try:
