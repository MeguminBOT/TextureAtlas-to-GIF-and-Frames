--- conflicted
+++ resolved
@@ -64,13 +64,8 @@
         self.current_version = '1.9.3'
         self.settings_manager = SettingsManager()
         self.temp_dir = tempfile.mkdtemp()
-<<<<<<< HEAD
-        self.fnf_char_json_directory = ""
-        self.current_version = '1.9.3'
-=======
         self.data_dict = {}
-        self.quant_frames = {}
->>>>>>> de584b63
+
         self.fnf_utilities = FnfUtilities()
         self.fnf_char_json_directory = ""
 
