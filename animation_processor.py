from PIL import Image
import os
import re
import tempfile
from wand.image import Image as WandImg
from wand.color import Color
import numpy

# Import our own modules
from utilities import Utilities

class AnimationProcessor:
    """
    A class to process animations from a texture atlas and save them as individual frames or animations (GIF/WebP).

    Attributes:
        animations (dict): A dictionary containing animation names and their corresponding image tuples.
        atlas_path (str): The path to the texture atlas.
        output_dir (str): The directory where the output frames and animations will be saved.
        settings_manager (SettingsManager): Manages global, animation-specific, and spritesheet-specific settings.
        current_version (str): The current version of the application.
        quant_frames (dict): A dictionary to store quantized frames for optimized GIF generation.

    Methods:
        process_animations():
            Processes the animations and saves the frames and animations.
        is_single_frame(image_tuples):
            Checks if the animation consists of a single frame (or repeats of the same frame).
        get_kept_frames(settings, single_frame):
            Determines which frames to keep based on the settings and whether the animation is a single frame.
        get_kept_frame_indices(kept_frames, image_tuples):
            Gets the indices of the frames to keep based on the kept frames.
        save_frames(image_tuples, kept_frame_indices, spritesheet_name, animation_name, scale, settings):
            Saves the individual frames to the output directory.
        save_animations(image_tuples, spritesheet_name, animation_name, settings):
            Saves the animations as GIF or WebP files based on the settings.
        save_webp(images, spritesheet_name, animation_name, fps, delay, period, scale, settings):
            Saves the animation as a WebP file.
        save_gif(images, spritesheet_name, animation_name, fps, delay, period, scale, threshold, max_size, image_tuples, settings):
            Saves the animation as a GIF file with optional transparency and optimization.
        scale_image(img, size):
            Scales the image by the given size factor, optionally flipping it horizontally.
    """

<<<<<<< HEAD
    def __init__(self, animations, atlas_path, output_dir, create_gif, create_webp, set_framerate, set_loopdelay, set_minperiod, set_scale, set_threshold, set_indices, keep_frames, crop_option, prefix, filename_format, replace_rules, var_delay, fnf_idle_loop, user_settings, current_version):
        self.animations = animations
        self.atlas_path = atlas_path
        self.output_dir = output_dir
        self.create_gif = create_gif
        self.create_webp = create_webp
        self.set_framerate = set_framerate
        self.set_loopdelay = set_loopdelay
        self.set_minperiod = set_minperiod
        self.set_scale = set_scale
        self.set_threshold = set_threshold
        self.set_indices = set_indices
        self.keep_frames = keep_frames
        self.crop_option = crop_option
        self.prefix = prefix or ""
        self.filename_format = filename_format
        self.replace_rules = replace_rules
        self.var_delay = var_delay
        self.fnf_idle_loop = fnf_idle_loop
        self.user_settings = user_settings
        self.quant_frames = {}
=======
    def __init__(self, animations, atlas_path, output_dir, settings_manager, current_version):
        self.animations = animations
        self.atlas_path = atlas_path
        self.output_dir = output_dir
        self.settings_manager = settings_manager
>>>>>>> ea7ffe49
        self.current_version = current_version
        self.quant_frames = {}

    def process_animations(self):
        frames_generated = 0
        anims_generated = 0

        spritesheet_name = os.path.split(self.atlas_path)[1]

        for animation_name, image_tuples in self.animations.items():
            print(f"Processing animation: {animation_name}")

            settings = self.settings_manager.get_settings(spritesheet_name, animation_name)
            scale = settings.get('scale', 1)
            image_tuples.sort(key=lambda x: x[0])

            indices = settings.get('indices', None)
            if indices:
                indices = list(filter(lambda i: ((i < len(image_tuples)) & (i >= 0)), indices))
                image_tuples = [image_tuples[i] for i in indices]
            single_frame = self.is_single_frame(image_tuples)

            kept_frames = self.get_kept_frames(settings, single_frame)
            kept_frame_indices = self.get_kept_frame_indices(kept_frames, image_tuples)

            if settings.get('fnf_idle_loop', False) and "idle" in animation_name.lower():
                settings['delay'] = 0
            frames_generated += self.save_frames(image_tuples, kept_frame_indices, spritesheet_name, animation_name, scale, settings,)

            if not single_frame and (settings.get('create_gif', False) or settings.get('create_webp', False)):
                anims_generated += self.save_animations(image_tuples, spritesheet_name, animation_name, settings)

        return frames_generated, anims_generated

    def is_single_frame(self, image_tuples):
        for i in image_tuples:
            if i[2] != image_tuples[0][2]:
                for i in image_tuples:
                    if i[1] != image_tuples[0][1]:
                        return False
                return True
        return True

    def get_kept_frames(self, settings, single_frame):
        if single_frame:
            return ['0']
        kept_frames = settings.get('frames', 'all')
        if kept_frames == 'all':
            return [f"{i}" for i in range(len(self.animations))]
        elif kept_frames == 'first':
            return ['0']
        elif kept_frames == 'last':
            return ['-1']
        elif re.fullmatch(r'first, ?last', kept_frames):
            return ['0', '-1']
        elif kept_frames == 'none':
            return []
        return [ele for ele in kept_frames.split(',')]

    def get_kept_frame_indices(self, kept_frames, image_tuples):
        kept_frame_indices = set()
        for entry in kept_frames:
            try:
                if '--' in entry:
                    start_frame, end_frame = map(int, entry.split('--'))

                    if start_frame < 0:
                        start_frame += len(image_tuples)
                    if end_frame < 0:
                        end_frame += len(image_tuples)

                    frame_range = range(max(start_frame, 0), min(end_frame + 1, len(image_tuples)))
                    kept_frame_indices.update(frame_range)
                else:
                    frame_index = int(entry)

                    if frame_index < 0:
                        frame_index += len(image_tuples)
                    if 0 <= frame_index < len(image_tuples):
                        kept_frame_indices.add(frame_index)

            except ValueError:
                if entry != '':
                    start_frame = int(re.match(r'-?\d+', entry).group())
                    if start_frame < 0:
                        start_frame += len(image_tuples)

                    end_frame = int(re.search(r'(?<=-)-?\d+$', entry).group())
                    if end_frame < 0:
                        end_frame += len(image_tuples)

                    if (start_frame < 0 and end_frame < 0) or (start_frame >= len(image_tuples) and end_frame >= len(image_tuples)):
                        continue

                    frame_range = range(max(start_frame, 0), min(end_frame + 1, len(image_tuples)))
                    kept_frame_indices.update(frame_range)

        return kept_frame_indices

    def save_frames(self, image_tuples, kept_frame_indices, spritesheet_name, animation_name, scale, settings):
        frames_generated = 0
        if len(image_tuples) == 0:
            return frames_generated

        frames_folder = os.path.join(self.output_dir, animation_name)
        os.makedirs(frames_folder, exist_ok=True)

        crop_option = settings.get('crop_option', 'None')

        if crop_option == "Animation based":
            min_x, min_y, max_x, max_y = float('inf'), float('inf'), 0, 0
            for index, frame in enumerate(image_tuples):
                if index in kept_frame_indices:
                    bbox = frame[1].getbbox()
                    if bbox:
                        min_x = min(min_x, bbox[0])
                        min_y = min(min_y, bbox[1])
                        max_x = max(max_x, bbox[2])
                        max_y = max(max_y, bbox[3])

            if min_x > max_x:
                return frames_generated

        for index, frame in enumerate(image_tuples):
            if index in kept_frame_indices:
<<<<<<< HEAD
                formatted_frame_name = Utilities.find_and_replace(Utilities.format_filename(self.prefix, spritesheet_name, frame[0], self.filename_format), self.replace_rules)
=======
                formatted_frame_name = Utilities.format_filename(
                    settings.get('prefix', ''),
                    spritesheet_name,
                    frame[0],
                    settings.get('filename_format', 'Standardized')
                )
>>>>>>> ea7ffe49
                frame_filename = os.path.join(frames_folder, f"{formatted_frame_name}.png")
                frame_image = frame[1]

                bbox = frame_image.getbbox()
                if bbox:
                    if crop_option == "Frame based":
                        cropped_frame = frame_image.crop(bbox)
                        final_frame_image = self.scale_image(cropped_frame, scale)

                    elif crop_option == "Animation based":
                        cropped_frame = frame_image.crop((min_x, min_y, max_x, max_y))
                        final_frame_image = self.scale_image(cropped_frame, scale)

                    else:
                        final_frame_image = self.scale_image(frame_image, scale)

                    final_frame_image.save(frame_filename)
                    frames_generated += 1
                    print(f"Saved frame: {frame_filename}")
        return frames_generated

    def save_animations(self, image_tuples, spritesheet_name, animation_name, settings):
        anims_generated = 0

        fps = settings.get('fps', 24)
        delay = settings.get('delay', 250)
        period = settings.get('period', 0)
        scale = settings.get('scale', 1)
        threshold = settings.get('threshold', 0.5)

        images = [img[1] for img in image_tuples]
        sizes = [frame.size for frame in images]

        max_size = tuple(map(max, zip(*sizes)))
        min_size = tuple(map(min, zip(*sizes)))
        if max_size != min_size:
            for index, frame in enumerate(images):
                new_frame = Image.new('RGBA', max_size)
                new_frame.paste(frame)
                images[index] = new_frame

        if settings.get('create_webp', False):
            self.save_webp(images, spritesheet_name, animation_name, fps, delay, period, scale, settings)
        if settings.get('create_gif', False):
            self.save_gif(images, spritesheet_name, animation_name, fps, delay, period, scale, threshold, max_size, image_tuples, settings)

        anims_generated += 1
        return anims_generated

    def save_webp(self, images, spritesheet_name, animation_name, fps, delay, period, scale, settings):
        durations = []
        
        var_delay = settings.get('var_delay', False)
        if var_delay:
            for index in range(len(images)):
                durations.append(round((index + 1) * 1000 / fps) - round(index * 1000 / fps))
        else:
            durations = [round(1000 / fps)] * len(images)
        durations[-1] += delay
        durations[-1] += max(period - sum(durations), 0)

        scaled_images = list(map(lambda x: self.scale_image(x, scale), images))

<<<<<<< HEAD
        formatted_webp_name = Utilities.find_and_replace(Utilities.format_filename(self.prefix, spritesheet_name, animation_name, self.filename_format), self.replace_rules)
=======
        formatted_webp_name = Utilities.format_filename(
            settings.get('prefix', ''), 
            spritesheet_name, 
            animation_name, 
            settings.get('filename_format', 'Standardized'))
>>>>>>> ea7ffe49
        webp_filename = os.path.join(self.output_dir, f"{formatted_webp_name}.webp")

        scaled_images[0].save(
            webp_filename, 
            save_all=True, 
            append_images=scaled_images[1:], 
            disposal=2, 
            duration=durations, 
            loop=0, 
            lossless=True
        )

        print(f"Saved WEBP animation: {webp_filename}")

    def save_gif(self, images, spritesheet_name, animation_name, fps, delay, period, scale, threshold, max_size, image_tuples, settings):
        for frame in images:
            alpha = frame.getchannel('A')
            if threshold == 1:
                alpha = alpha.point(lambda i: i >= 255 and 255)
            else:
                alpha = alpha.point(lambda i: i > 255 * threshold and 255)
            frame.putalpha(alpha)

        min_x, min_y, max_x, max_y = float('inf'), float('inf'), 0, 0
        for index, frame in enumerate(images):
            bbox = frame.getbbox()
            if bbox is None:
                continue
            min_x = min(min_x, bbox[0])
            min_y = min(min_y, bbox[1])
            max_x = max(max_x, bbox[2])
            max_y = max(max_y, bbox[3])

            if image_tuples[index][2] + (threshold,) in self.quant_frames:
                images[index] = self.quant_frames[image_tuples[index][2] + (threshold,)]
                if images[index].size != max_size:
                    new_frame = Image.new('RGBA', max_size)
                    new_frame.paste(frame)
                    images[index] = new_frame
            else:
                with WandImg.from_array(numpy.array(frame)) as wand_frame:
                    wand_frame.background_color = Color('None')
                    wand_frame.alpha_channel = 'background'
                    wand_frame.trim(background_color='None')

                    if wand_frame.colors > 256:
                        wand_frame.quantize(number_colors=256, colorspace_type='undefined', dither=False)
                    wand_frame.coalesce()

                    fd, temp_filename = tempfile.mkstemp(suffix='.gif')
                    wand_frame.save(filename=temp_filename)

                    with Image.open(temp_filename) as quant_frame:
                        images[index] = quant_frame
                        quant_frame.load()
                        self.quant_frames[image_tuples[index][2] + (threshold,)] = quant_frame
                    os.close(fd)
                    os.remove(temp_filename)

        if min_x > max_x:
            return

        cropped_images = []
        for frame in images:
            cropped_frame = frame.crop((min_x, min_y, max_x, max_y))
            cropped_images.append(self.scale_image(cropped_frame, scale))

        durations = []
        var_delay = settings.get('var_delay', False)
        if var_delay:
            for index in range(len(images)):
                durations.append(round((index + 1) * 1000 / fps, -1) - round(index * 1000 / fps, -1))
        else:
            durations = [round(1000 / fps, -1)] * len(cropped_images)
        durations[-1] += delay
        durations[-1] += max(round(period, -1) - sum(durations), 0)

<<<<<<< HEAD
        formatted_gif_name = Utilities.find_and_replace(Utilities.format_filename(self.prefix, spritesheet_name, animation_name, self.filename_format), self.replace_rules)
=======
        formatted_gif_name = Utilities.format_filename(
            settings.get('prefix', ''), 
            spritesheet_name, 
            animation_name, 
            settings.get('filename_format', 'Standardized')
        )
>>>>>>> ea7ffe49
        gif_filename = os.path.join(self.output_dir, f"{formatted_gif_name}.gif")

        cropped_images[0].save(
            gif_filename,
            save_all=True,
            append_images=cropped_images[1:],
            disposal=2,
            optimize=False,
            duration=durations,
            loop=0,
            comment=f'GIF generated by: TextureAtlas to GIF and Frames v{self.current_version}'  # Include version number
        )

        print(f"Saved GIF animation: {gif_filename}")

    def scale_image(self, img, size):
        if size < 0:
            img = img.transpose(Image.Transpose.FLIP_LEFT_RIGHT)
        if abs(size) == 1:
            return img
        else:
            new_width_float = img.width * abs(size)
            new_height_float = img.height * abs(size)
            new_width = round(new_width_float)
            new_height = round(new_height_float)
            return img.resize((new_width, new_height), Image.NEAREST)<|MERGE_RESOLUTION|>--- conflicted
+++ resolved
@@ -41,36 +41,11 @@
         scale_image(img, size):
             Scales the image by the given size factor, optionally flipping it horizontally.
     """
-
-<<<<<<< HEAD
-    def __init__(self, animations, atlas_path, output_dir, create_gif, create_webp, set_framerate, set_loopdelay, set_minperiod, set_scale, set_threshold, set_indices, keep_frames, crop_option, prefix, filename_format, replace_rules, var_delay, fnf_idle_loop, user_settings, current_version):
-        self.animations = animations
-        self.atlas_path = atlas_path
-        self.output_dir = output_dir
-        self.create_gif = create_gif
-        self.create_webp = create_webp
-        self.set_framerate = set_framerate
-        self.set_loopdelay = set_loopdelay
-        self.set_minperiod = set_minperiod
-        self.set_scale = set_scale
-        self.set_threshold = set_threshold
-        self.set_indices = set_indices
-        self.keep_frames = keep_frames
-        self.crop_option = crop_option
-        self.prefix = prefix or ""
-        self.filename_format = filename_format
-        self.replace_rules = replace_rules
-        self.var_delay = var_delay
-        self.fnf_idle_loop = fnf_idle_loop
-        self.user_settings = user_settings
-        self.quant_frames = {}
-=======
     def __init__(self, animations, atlas_path, output_dir, settings_manager, current_version):
         self.animations = animations
         self.atlas_path = atlas_path
         self.output_dir = output_dir
         self.settings_manager = settings_manager
->>>>>>> ea7ffe49
         self.current_version = current_version
         self.quant_frames = {}
 
@@ -196,16 +171,14 @@
 
         for index, frame in enumerate(image_tuples):
             if index in kept_frame_indices:
-<<<<<<< HEAD
-                formatted_frame_name = Utilities.find_and_replace(Utilities.format_filename(self.prefix, spritesheet_name, frame[0], self.filename_format), self.replace_rules)
-=======
                 formatted_frame_name = Utilities.format_filename(
                     settings.get('prefix', ''),
                     spritesheet_name,
                     frame[0],
                     settings.get('filename_format', 'Standardized')
                 )
->>>>>>> ea7ffe49
+  
+                formatted_frame_name = Utilities.find_and_replace(formatted_frame_name, settings.get('replace_rules', []))
                 frame_filename = os.path.join(frames_folder, f"{formatted_frame_name}.png")
                 frame_image = frame[1]
 
@@ -269,16 +242,13 @@
 
         scaled_images = list(map(lambda x: self.scale_image(x, scale), images))
 
-<<<<<<< HEAD
-        formatted_webp_name = Utilities.find_and_replace(Utilities.format_filename(self.prefix, spritesheet_name, animation_name, self.filename_format), self.replace_rules)
-=======
         formatted_webp_name = Utilities.format_filename(
             settings.get('prefix', ''), 
             spritesheet_name, 
             animation_name, 
             settings.get('filename_format', 'Standardized'))
->>>>>>> ea7ffe49
-        webp_filename = os.path.join(self.output_dir, f"{formatted_webp_name}.webp")
+        
+        formatted_webp_name = Utilities.find_and_replace(formatted_webp_name, settings.get('replace_rules', []))
 
         scaled_images[0].save(
             webp_filename, 
@@ -355,16 +325,15 @@
         durations[-1] += delay
         durations[-1] += max(round(period, -1) - sum(durations), 0)
 
-<<<<<<< HEAD
-        formatted_gif_name = Utilities.find_and_replace(Utilities.format_filename(self.prefix, spritesheet_name, animation_name, self.filename_format), self.replace_rules)
-=======
         formatted_gif_name = Utilities.format_filename(
             settings.get('prefix', ''), 
             spritesheet_name, 
             animation_name, 
             settings.get('filename_format', 'Standardized')
         )
->>>>>>> ea7ffe49
+        
+        formatted_gif_name = Utilities.find_and_replace(formatted_gif_name, settings.get('replace_rules', []))
+        
         gif_filename = os.path.join(self.output_dir, f"{formatted_gif_name}.gif")
 
         cropped_images[0].save(
