<<<<<<< HEAD
from itertools import zip_longest
from typing import Any, Dict, List, Optional

=======
"""Application update checking and installation.

Provides dialogs and logic for checking GitHub releases, comparing
versions, and triggering update downloads.
"""

import platform
>>>>>>> 7e9dc361
import requests

from PySide6.QtWidgets import (
    QDialog,
    QVBoxLayout,
    QHBoxLayout,
    QLabel,
    QTextEdit,
    QPushButton,
    QMessageBox,
)
from PySide6.QtCore import Qt

from version import (
    APP_VERSION,
    GITHUB_RELEASE_BY_TAG_URL,
    GITHUB_TAGS_URL,
    version_to_tuple,
)


class UpdateDialog(QDialog):
    """Dialog displaying update information and changelog.

    Attributes:
        result: User's choice; True to proceed with update, False to cancel.
    """

    def __init__(
        self,
        parent,
        current_version: str,
        latest_version: str,
        changelog: str,
        update_type: str,
    ) -> None:
        """Initialize the update dialog.

        Args:
            parent: Parent widget for dialog positioning.
            current_version: Currently installed version string.
            latest_version: Available version string.
            changelog: Release notes text.
            update_type: One of ``major``, ``minor``, or ``patch``.
        """

        super().__init__(parent)
        self.result = False

        self.setWindowTitle(self.tr("Update Available"))
        self.setFixedSize(600, 500)
        self.setModal(True)

        if parent:
            parent_rect = parent.geometry()
            self.move(
                parent_rect.x() + (parent_rect.width() - 600) // 2,
                parent_rect.y() + (parent_rect.height() - 500) // 2,
            )

        self._create_widgets(current_version, latest_version, changelog, update_type)

    def tr(self, text: str) -> str:
        """Translate text using the application's current locale."""

        from PySide6.QtCore import QCoreApplication

        return QCoreApplication.translate(self.__class__.__name__, text)

    def _create_widgets(
        self,
        current_version: str,
        latest_version: str,
        changelog: str,
        update_type: str,
    ) -> None:
        """Build the dialog UI with version info, changelog, and buttons."""

        layout = QVBoxLayout(self)

        if update_type == "major":
            title_text = "🎉 Major Update Available! 🎉"
            version_text = f"Version {latest_version} is now available!\n(You have version {current_version})"
        elif update_type == "minor":
            title_text = "✨ New Update Available! ✨"
            version_text = f"Version {latest_version} is now available!\n(You have version {current_version})"
        else:
            title_text = "🔧 Bug Fix Update Available"
            version_text = f"Version {latest_version} is now available!\n(You have version {current_version})"

        title_label = QLabel(title_text)
        title_label.setAlignment(Qt.AlignmentFlag.AlignCenter)
        title_label.setStyleSheet("font-size: 16px; font-weight: bold; margin: 10px;")
        layout.addWidget(title_label)

        version_label = QLabel(version_text)
        version_label.setAlignment(Qt.AlignmentFlag.AlignCenter)
        version_label.setStyleSheet("font-size: 12px; margin-bottom: 15px;")
        layout.addWidget(version_label)

        changelog_label = QLabel("What's New:")
        changelog_label.setStyleSheet("font-weight: bold; font-size: 14px;")
        layout.addWidget(changelog_label)

        self.changelog_text = QTextEdit()
        self.changelog_text.setPlainText(changelog)
        self.changelog_text.setReadOnly(True)
        layout.addWidget(self.changelog_text)

        button_layout = QHBoxLayout()

        self.update_btn = QPushButton(self.tr("Update Now"))
        self.update_btn.setStyleSheet(
            """
            QPushButton {
                background-color: #4CAF50;
                color: white;
                border: none;
                padding: 10px 20px;
                font-size: 14px;
                font-weight: bold;
                border-radius: 5px;
            }
            QPushButton:hover {
                background-color: #45a049;
            }
        """
        )
        self.update_btn.clicked.connect(self._on_update)

        self.cancel_btn = QPushButton(self.tr("Cancel"))
        self.cancel_btn.setStyleSheet(
            """
            QPushButton {
                background-color: #f44336;
                color: white;
                border: none;
                padding: 10px 20px;
                font-size: 14px;
                border-radius: 5px;
            }
            QPushButton:hover {
                background-color: #da190b;
            }
        """
        )
        self.cancel_btn.clicked.connect(self._on_cancel)

        button_layout.addWidget(self.update_btn)
        button_layout.addWidget(self.cancel_btn)
        layout.addLayout(button_layout)

    def show_dialog(self) -> bool:
        """Display the dialog modally and return the user's choice."""

        self.exec()
        return self.result

    def _on_update(self) -> None:
        """Accept the dialog and set result to True."""

        self.result = True
        self.accept()

    def _on_cancel(self) -> None:
        """Reject the dialog and set result to False."""

        self.result = False
        self.reject()


class UpdateChecker:
<<<<<<< HEAD
    """Check GitHub tags to determine whether a newer version exists."""

    def __init__(self, current_version: Optional[str] = None):
        self.current_version = current_version or APP_VERSION
=======
    """Checks GitHub releases for application updates.

    Attributes:
        current_version: The currently installed version string.
    """

    def __init__(self, current_version: str) -> None:
        """Initialize the update checker.
>>>>>>> 7e9dc361

        Args:
            current_version: The currently installed version string.
        """

        self.current_version = current_version

    def check_for_updates(
        self, parent_window=None
    ) -> tuple[bool, str | None, str | None]:
        """Check GitHub for a newer release and prompt the user.

        Fetches the latest release from the GitHub API, compares versions,
        and displays an update dialog if a newer version is available.

        Args:
            parent_window: Parent Qt widget for dialogs.

        Returns:
<<<<<<< HEAD
            tuple: (bool, str, dict | None)
=======
            A tuple (proceed, latest_version, download_url) where proceed is
            True if the user accepted the update and a download URL exists.
>>>>>>> 7e9dc361
        """

        try:
<<<<<<< HEAD
            tags = self._fetch_tags()
            selected_tag = self._find_newer_tag(tags)
            if not selected_tag:
                return False, self.current_version, None

            tag_name = selected_tag["name"]
            latest_version = tag_name.lstrip("vV")
            release_data = self._fetch_release_for_tag(tag_name)
            changelog = (
                release_data.get("body", "No changelog available.")
                if release_data
                else "No changelog available."
            )

            metadata = {
                "tag_name": tag_name,
                "zipball_url": (release_data or selected_tag).get("zipball_url"),
                "tarball_url": (release_data or selected_tag).get("tarball_url"),
            }

            if not metadata["zipball_url"]:
                QMessageBox.warning(
                    parent_window,
                    "Update Error",
                    "Could not find a downloadable archive for this release.",
=======
            api_url = "https://api.github.com/repos/MeguminBOT/TextureAtlas-to-GIF-and-Frames/releases/latest"

            response = requests.get(api_url, timeout=10)
            response.raise_for_status()

            release_data = response.json()
            latest_version = release_data["tag_name"].lstrip("v")
            changelog = release_data.get("body", "No changelog available.")

            download_url = None
            assets = release_data.get("assets", [])

            system = platform.system().lower()
            for asset in assets:
                name = asset["name"].lower()
                if system == "windows" and "windows" in name and name.endswith(".zip"):
                    download_url = asset["browser_download_url"]
                    break
                elif system == "darwin" and "mac" in name and name.endswith(".zip"):
                    download_url = asset["browser_download_url"]
                    break
                elif system == "linux" and "linux" in name and name.endswith(".zip"):
                    download_url = asset["browser_download_url"]
                    break

            if self._is_newer_version(latest_version, self.current_version):
                update_type = self.determine_update_type(
                    self.current_version, latest_version
                )

                dialog = UpdateDialog(
                    parent_window,
                    self.current_version,
                    latest_version,
                    changelog,
                    update_type,
>>>>>>> 7e9dc361
                )
                return False, latest_version, None

            update_type = self.determine_update_type(self.current_version, latest_version)
            dialog = UpdateDialog(
                parent_window, self.current_version, latest_version, changelog, update_type
            )
            if dialog.show_dialog():
                return True, latest_version, metadata
            return False, latest_version, None

        except requests.RequestException as e:
            QMessageBox.critical(
                parent_window,
                "Update Check Failed",
                f"Failed to check for updates:\n{str(e)}",
            )
            return False, None, None
        except Exception as e:
            QMessageBox.critical(
                parent_window,
                "Update Error",
                f"An error occurred while checking for updates:\n{str(e)}",
            )
            return False, None, None

    def _is_newer_version(self, latest: str, current: str) -> bool:
<<<<<<< HEAD
        """Compare version strings to determine if latest is newer than current."""
        return self._compare_versions(version_to_tuple(latest), version_to_tuple(current)) > 0
=======
        """Check if latest version is newer than current using semantic versioning."""

        try:
            def version_tuple(version_str: str) -> tuple[int, ...]:
                clean_version = version_str.lstrip("v")
                return tuple(map(int, clean_version.split(".")))

            return version_tuple(latest) > version_tuple(current)
        except (ValueError, AttributeError):
            return False
>>>>>>> 7e9dc361

    def determine_update_type(self, current_version: str, latest_version: str) -> str:
        """Classify an update as major, minor, or patch.

        Uses semantic versioning: major.minor.patch. Compares corresponding
        segments to determine which changed.

        Args:
            current_version: Currently installed version string.
            latest_version: Available version string.

        Returns:
            Update type: ``major``, ``minor``, or ``patch``.
        """
<<<<<<< HEAD
        try:
            current_parts = version_to_tuple(current_version)
            latest_parts = version_to_tuple(latest_version)

            for idx, (latest_val, current_val) in enumerate(
                zip_longest(latest_parts, current_parts, fillvalue=0)
            ):
                if latest_val == current_val:
                    continue
                if idx == 0:
                    return "major"
                if idx == 1:
                    return "minor"
=======

        try:
            def parse_version(version_str: str) -> list[int]:
                clean_version = version_str.lstrip("v")
                parts = clean_version.split(".")
                return [int(part) for part in parts[:3]]

            current_parts = parse_version(current_version)
            latest_parts = parse_version(latest_version)

            while len(current_parts) < 3:
                current_parts.append(0)
            while len(latest_parts) < 3:
                latest_parts.append(0)

            if latest_parts[0] > current_parts[0]:
                return "major"
            elif latest_parts[1] > current_parts[1]:
                return "minor"
            else:
>>>>>>> 7e9dc361
                return "patch"
            return "patch"
        except (ValueError, IndexError):
            return "patch"

<<<<<<< HEAD
    def download_and_install_update(self, update_payload=None, latest_version=None, parent_window=None):
        """Launch the standalone updater process and report success."""
=======
    def download_and_install_update(
        self, download_url: str, latest_version: str, parent_window=None
    ) -> None:
        """Download and install an update.

        Delegates to :class:`UpdateInstaller` for the actual download and
        installation process.

        Args:
            download_url: URL to download the update archive.
            latest_version: Version string being downloaded.
            parent_window: Parent Qt widget for progress dialogs.
        """

>>>>>>> 7e9dc361
        try:
            from utils.update_installer import UpdateUtilities, launch_external_updater

            exe_mode = UpdateUtilities.is_compiled()
            launch_external_updater(
                release_metadata=update_payload,
                latest_version=latest_version,
                exe_mode=exe_mode,
            )
            return True

        except ImportError:
            QMessageBox.critical(
                parent_window,
                "Update Error",
                "Update installer not available. Please download the update manually.",
            )
        except Exception as e:
            QMessageBox.critical(
<<<<<<< HEAD
                parent_window, "Update Error", f"Failed to start updater:\n{str(e)}"
            )

        return False

    def _fetch_tags(self) -> List[Dict[str, Any]]:
        response = requests.get(GITHUB_TAGS_URL, params={"per_page": 100}, timeout=15)
        response.raise_for_status()
        return response.json()

    def _find_newer_tag(self, tags: List[Dict[str, Any]]) -> Optional[Dict[str, Any]]:
        try:
            current_tuple = version_to_tuple(self.current_version)
        except ValueError:
            current_tuple = (0,)
        newest_tag: Optional[Dict[str, Any]] = None
        newest_tuple: Optional[tuple[int, ...]] = None

        for tag in tags:
            name = tag.get("name") or ""
            try:
                candidate_tuple = version_to_tuple(name)
            except ValueError:
                continue
            if self._compare_versions(candidate_tuple, current_tuple) <= 0:
                continue
            if not newest_tuple or self._compare_versions(candidate_tuple, newest_tuple) > 0:
                newest_tag = tag
                newest_tuple = candidate_tuple

        return newest_tag

    def _fetch_release_for_tag(self, tag_name: str) -> Optional[Dict[str, Any]]:
        response = requests.get(GITHUB_RELEASE_BY_TAG_URL.format(tag=tag_name), timeout=15)
        if response.status_code == 404:
            return None
        response.raise_for_status()
        return response.json()

    @staticmethod
    def _compare_versions(latest_parts: tuple[int, ...], current_parts: tuple[int, ...]) -> int:
        for latest_val, current_val in zip_longest(latest_parts, current_parts, fillvalue=0):
            if latest_val > current_val:
                return 1
            if latest_val < current_val:
                return -1
        return 0
=======
                parent_window,
                "Update Error",
                f"Failed to download and install update:\n{str(e)}",
            )
>>>>>>> 7e9dc361
<|MERGE_RESOLUTION|>--- conflicted
+++ resolved
@@ -1,16 +1,6 @@
-<<<<<<< HEAD
 from itertools import zip_longest
 from typing import Any, Dict, List, Optional
 
-=======
-"""Application update checking and installation.
-
-Provides dialogs and logic for checking GitHub releases, comparing
-versions, and triggering update downloads.
-"""
-
-import platform
->>>>>>> 7e9dc361
 import requests
 
 from PySide6.QtWidgets import (
@@ -183,27 +173,10 @@
 
 
 class UpdateChecker:
-<<<<<<< HEAD
     """Check GitHub tags to determine whether a newer version exists."""
 
     def __init__(self, current_version: Optional[str] = None):
         self.current_version = current_version or APP_VERSION
-=======
-    """Checks GitHub releases for application updates.
-
-    Attributes:
-        current_version: The currently installed version string.
-    """
-
-    def __init__(self, current_version: str) -> None:
-        """Initialize the update checker.
->>>>>>> 7e9dc361
-
-        Args:
-            current_version: The currently installed version string.
-        """
-
-        self.current_version = current_version
 
     def check_for_updates(
         self, parent_window=None
@@ -217,16 +190,10 @@
             parent_window: Parent Qt widget for dialogs.
 
         Returns:
-<<<<<<< HEAD
             tuple: (bool, str, dict | None)
-=======
-            A tuple (proceed, latest_version, download_url) where proceed is
-            True if the user accepted the update and a download URL exists.
->>>>>>> 7e9dc361
         """
 
         try:
-<<<<<<< HEAD
             tags = self._fetch_tags()
             selected_tag = self._find_newer_tag(tags)
             if not selected_tag:
@@ -252,44 +219,6 @@
                     parent_window,
                     "Update Error",
                     "Could not find a downloadable archive for this release.",
-=======
-            api_url = "https://api.github.com/repos/MeguminBOT/TextureAtlas-to-GIF-and-Frames/releases/latest"
-
-            response = requests.get(api_url, timeout=10)
-            response.raise_for_status()
-
-            release_data = response.json()
-            latest_version = release_data["tag_name"].lstrip("v")
-            changelog = release_data.get("body", "No changelog available.")
-
-            download_url = None
-            assets = release_data.get("assets", [])
-
-            system = platform.system().lower()
-            for asset in assets:
-                name = asset["name"].lower()
-                if system == "windows" and "windows" in name and name.endswith(".zip"):
-                    download_url = asset["browser_download_url"]
-                    break
-                elif system == "darwin" and "mac" in name and name.endswith(".zip"):
-                    download_url = asset["browser_download_url"]
-                    break
-                elif system == "linux" and "linux" in name and name.endswith(".zip"):
-                    download_url = asset["browser_download_url"]
-                    break
-
-            if self._is_newer_version(latest_version, self.current_version):
-                update_type = self.determine_update_type(
-                    self.current_version, latest_version
-                )
-
-                dialog = UpdateDialog(
-                    parent_window,
-                    self.current_version,
-                    latest_version,
-                    changelog,
-                    update_type,
->>>>>>> 7e9dc361
                 )
                 return False, latest_version, None
 
@@ -317,21 +246,8 @@
             return False, None, None
 
     def _is_newer_version(self, latest: str, current: str) -> bool:
-<<<<<<< HEAD
         """Compare version strings to determine if latest is newer than current."""
         return self._compare_versions(version_to_tuple(latest), version_to_tuple(current)) > 0
-=======
-        """Check if latest version is newer than current using semantic versioning."""
-
-        try:
-            def version_tuple(version_str: str) -> tuple[int, ...]:
-                clean_version = version_str.lstrip("v")
-                return tuple(map(int, clean_version.split(".")))
-
-            return version_tuple(latest) > version_tuple(current)
-        except (ValueError, AttributeError):
-            return False
->>>>>>> 7e9dc361
 
     def determine_update_type(self, current_version: str, latest_version: str) -> str:
         """Classify an update as major, minor, or patch.
@@ -346,7 +262,6 @@
         Returns:
             Update type: ``major``, ``minor``, or ``patch``.
         """
-<<<<<<< HEAD
         try:
             current_parts = version_to_tuple(current_version)
             latest_parts = version_to_tuple(latest_version)
@@ -360,52 +275,13 @@
                     return "major"
                 if idx == 1:
                     return "minor"
-=======
-
-        try:
-            def parse_version(version_str: str) -> list[int]:
-                clean_version = version_str.lstrip("v")
-                parts = clean_version.split(".")
-                return [int(part) for part in parts[:3]]
-
-            current_parts = parse_version(current_version)
-            latest_parts = parse_version(latest_version)
-
-            while len(current_parts) < 3:
-                current_parts.append(0)
-            while len(latest_parts) < 3:
-                latest_parts.append(0)
-
-            if latest_parts[0] > current_parts[0]:
-                return "major"
-            elif latest_parts[1] > current_parts[1]:
-                return "minor"
-            else:
->>>>>>> 7e9dc361
                 return "patch"
             return "patch"
         except (ValueError, IndexError):
             return "patch"
 
-<<<<<<< HEAD
     def download_and_install_update(self, update_payload=None, latest_version=None, parent_window=None):
         """Launch the standalone updater process and report success."""
-=======
-    def download_and_install_update(
-        self, download_url: str, latest_version: str, parent_window=None
-    ) -> None:
-        """Download and install an update.
-
-        Delegates to :class:`UpdateInstaller` for the actual download and
-        installation process.
-
-        Args:
-            download_url: URL to download the update archive.
-            latest_version: Version string being downloaded.
-            parent_window: Parent Qt widget for progress dialogs.
-        """
-
->>>>>>> 7e9dc361
         try:
             from utils.update_installer import UpdateUtilities, launch_external_updater
 
@@ -425,7 +301,6 @@
             )
         except Exception as e:
             QMessageBox.critical(
-<<<<<<< HEAD
                 parent_window, "Update Error", f"Failed to start updater:\n{str(e)}"
             )
 
@@ -472,10 +347,4 @@
                 return 1
             if latest_val < current_val:
                 return -1
-        return 0
-=======
-                parent_window,
-                "Update Error",
-                f"Failed to download and install update:\n{str(e)}",
-            )
->>>>>>> 7e9dc361
+        return 0