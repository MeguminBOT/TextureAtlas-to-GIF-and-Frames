--- conflicted
+++ resolved
@@ -622,7 +622,6 @@
                 "allow_flip": [False, True, True],
             },
         }
-<<<<<<< HEAD
 
     def on_algorithm_changed(self, _text):
         specs = self._algorithm_level_specs().get(self._current_algorithm_key())
@@ -664,10 +663,6 @@
         description = steps[value]
         self.speed_optimization_value_label.setText(
             f"{self.tr('Mode')} {value + 1}/{len(steps)} - {description}"
-=======
-        self.speed_optimization_value_label.setText(
-            labels.get(value, self.tr("Level: {0}").format(value))
->>>>>>> 59bc2ecd
         )
 
     def get_optimization_settings(self, slider_value):
@@ -822,15 +817,11 @@
 
         # Prepare settings for the new generator
         method = self.atlas_size_method_combobox.currentText()
-<<<<<<< HEAD
         algorithm_hint = self._determine_algorithm_hint()
         level_settings = self.get_optimization_settings(self.speed_optimization_slider.value())
         allow_rotation = level_settings.get("allow_rotation", False)
         allow_vertical_flip = level_settings.get("allow_flip", False)
         
-=======
-
->>>>>>> 59bc2ecd
         if method == "Automatic":
             # For automatic mode, calculate optimal sizes
             width_est, height_est = self.calculate_atlas_size_estimates()
@@ -849,11 +840,8 @@
                 "atlas_size_method": "automatic",
                 "preferred_width": width_est,
                 "preferred_height": height_est,
-<<<<<<< HEAD
                 "preferred_algorithm": algorithm_hint,
                 "optimization_mode_index": self.speed_optimization_slider.value(),
-=======
->>>>>>> 59bc2ecd
             }
         elif method == "MinMax":
             atlas_settings = {
@@ -862,16 +850,11 @@
                 "padding": self.padding_spin.value(),
                 "power_of_2": self.power_of_2_check.isChecked(),
                 "optimization_level": self.speed_optimization_slider.value(),
-<<<<<<< HEAD
                 "allow_rotation": allow_rotation,
                 "allow_vertical_flip": allow_vertical_flip,
                 "atlas_size_method": "minmax",
                 "preferred_algorithm": algorithm_hint,
                 "optimization_mode_index": self.speed_optimization_slider.value(),
-=======
-                "allow_rotation": self.speed_optimization_slider.value() > 5,
-                "atlas_size_method": "minmax",
->>>>>>> 59bc2ecd
             }
         elif method == "Manual":
             atlas_settings = {
@@ -889,11 +872,8 @@
                 "atlas_size_method": "manual",
                 "forced_width": self.atlas_size_spinbox_1.value(),
                 "forced_height": self.atlas_size_spinbox_2.value(),
-<<<<<<< HEAD
                 "preferred_algorithm": algorithm_hint,
                 "optimization_mode_index": self.speed_optimization_slider.value(),
-=======
->>>>>>> 59bc2ecd
             }
 
             # Show warning for manual mode
